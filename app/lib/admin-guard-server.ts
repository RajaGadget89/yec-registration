--- conflicted
+++ resolved
@@ -158,8 +158,88 @@
  */
 export function checkAdminAccess(req: NextRequest): boolean {
   const adminEmail = req.cookies.get("admin-email")?.value;
-<<<<<<< HEAD
-  return adminEmail ? isAdmin(adminEmail) : false;
+  if (!adminEmail) return false;
+
+  const roles = getRolesForEmail(adminEmail);
+  return roles.size > 0;
+}
+
+/**
+ * Validates if a user can review a specific dimension
+ * @param req - NextRequest object
+ * @param dimension - Dimension to check access for
+ * @returns {valid: boolean, adminEmail?: string, error?: string}
+ */
+export function validateDimensionAccess(
+  req: NextRequest,
+  dimension: Dimension,
+): {
+  valid: boolean;
+  adminEmail?: string;
+  error?: string;
+} {
+  const adminEmail = req.cookies.get("admin-email")?.value;
+
+  // Development bypass for easier testing
+  if (
+    process.env.NODE_ENV === "development" &&
+    process.env.DEV_ADMIN_BYPASS === "true"
+  ) {
+    console.log(
+      `[admin-guard-server] DEV_ADMIN_BYPASS enabled - allowing ${dimension} access`,
+    );
+    return { valid: true, adminEmail: "dev-admin@example.com" };
+  }
+
+  if (!adminEmail) {
+    return { valid: false, error: "No admin email found in cookies" };
+  }
+
+  if (!canReviewDimension(adminEmail, dimension)) {
+    return {
+      valid: false,
+      error: `Access denied. User does not have permission to review ${dimension} dimension.`,
+    };
+  }
+
+  return { valid: true, adminEmail };
+}
+
+/**
+ * Validates if a user can approve registrations
+ * @param req - NextRequest object
+ * @returns {valid: boolean, adminEmail?: string, error?: string}
+ */
+export function validateApprovalAccess(req: NextRequest): {
+  valid: boolean;
+  adminEmail?: string;
+  error?: string;
+} {
+  const adminEmail = req.cookies.get("admin-email")?.value;
+
+  // Development bypass for easier testing
+  if (
+    process.env.NODE_ENV === "development" &&
+    process.env.DEV_ADMIN_BYPASS === "true"
+  ) {
+    console.log(
+      "[admin-guard-server] DEV_ADMIN_BYPASS enabled - allowing approval access",
+    );
+    return { valid: true, adminEmail: "dev-admin@example.com" };
+  }
+
+  if (!adminEmail) {
+    return { valid: false, error: "No admin email found in cookies" };
+  }
+
+  if (!canApprove(adminEmail)) {
+    return {
+      valid: false,
+      error: "Access denied. Only super admin users can approve registrations.",
+    };
+  }
+
+  return { valid: true, adminEmail };
 }
 
 /**
@@ -287,88 +367,4 @@
       }
     },
   );
-=======
-  if (!adminEmail) return false;
-
-  const roles = getRolesForEmail(adminEmail);
-  return roles.size > 0;
-}
-
-/**
- * Validates if a user can review a specific dimension
- * @param req - NextRequest object
- * @param dimension - Dimension to check access for
- * @returns {valid: boolean, adminEmail?: string, error?: string}
- */
-export function validateDimensionAccess(
-  req: NextRequest,
-  dimension: Dimension,
-): {
-  valid: boolean;
-  adminEmail?: string;
-  error?: string;
-} {
-  const adminEmail = req.cookies.get("admin-email")?.value;
-
-  // Development bypass for easier testing
-  if (
-    process.env.NODE_ENV === "development" &&
-    process.env.DEV_ADMIN_BYPASS === "true"
-  ) {
-    console.log(
-      `[admin-guard-server] DEV_ADMIN_BYPASS enabled - allowing ${dimension} access`,
-    );
-    return { valid: true, adminEmail: "dev-admin@example.com" };
-  }
-
-  if (!adminEmail) {
-    return { valid: false, error: "No admin email found in cookies" };
-  }
-
-  if (!canReviewDimension(adminEmail, dimension)) {
-    return {
-      valid: false,
-      error: `Access denied. User does not have permission to review ${dimension} dimension.`,
-    };
-  }
-
-  return { valid: true, adminEmail };
-}
-
-/**
- * Validates if a user can approve registrations
- * @param req - NextRequest object
- * @returns {valid: boolean, adminEmail?: string, error?: string}
- */
-export function validateApprovalAccess(req: NextRequest): {
-  valid: boolean;
-  adminEmail?: string;
-  error?: string;
-} {
-  const adminEmail = req.cookies.get("admin-email")?.value;
-
-  // Development bypass for easier testing
-  if (
-    process.env.NODE_ENV === "development" &&
-    process.env.DEV_ADMIN_BYPASS === "true"
-  ) {
-    console.log(
-      "[admin-guard-server] DEV_ADMIN_BYPASS enabled - allowing approval access",
-    );
-    return { valid: true, adminEmail: "dev-admin@example.com" };
-  }
-
-  if (!adminEmail) {
-    return { valid: false, error: "No admin email found in cookies" };
-  }
-
-  if (!canApprove(adminEmail)) {
-    return {
-      valid: false,
-      error: "Access denied. Only super admin users can approve registrations.",
-    };
-  }
-
-  return { valid: true, adminEmail };
->>>>>>> a9bdfc3b
 }